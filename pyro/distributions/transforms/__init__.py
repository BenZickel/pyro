--- conflicted
+++ resolved
@@ -16,12 +16,8 @@
 from pyro.distributions.transforms.basic import ELUTransform, LeakyReLUTransform, elu, leaky_relu
 from pyro.distributions.transforms.block_autoregressive import BlockAutoregressive, block_autoregressive
 from pyro.distributions.transforms.cholesky import CorrLCholeskyTransform
-<<<<<<< HEAD
-from pyro.distributions.transforms.discrete_cosine import DiscreteCosineTransform, HaarTransform
-=======
 from pyro.distributions.transforms.discrete_cosine import DiscreteCosineTransform
 from pyro.distributions.transforms.haar import HaarTransform
->>>>>>> 8cc51fb0
 from pyro.distributions.transforms.generalized_channel_permute import (ConditionalGeneralizedChannelPermute,
                                                                        GeneralizedChannelPermute,
                                                                        conditional_generalized_channel_permute,
