--- conflicted
+++ resolved
@@ -1,22 +1,5 @@
 from __future__ import absolute_import, division, print_function
 
-<<<<<<< HEAD
-import warnings
-
-# TODO move these implementations upstream to torch.distributions
-from pyro.distributions.binomial import Binomial
-from pyro.distributions.delta import Delta
-from pyro.distributions.distribution import Distribution  # noqa: F401
-from pyro.distributions.half_cauchy import HalfCauchy
-from pyro.distributions.log_normal import LogNormal
-from pyro.distributions.multinomial import Multinomial
-from pyro.distributions.multivariate_normal import MultivariateNormal
-from pyro.distributions.poisson import Poisson
-from pyro.distributions.random_primitive import RandomPrimitive
-from pyro.distributions.rejector import ExplicitRejector, ImplicitRejector  # noqa: F401
-
-=======
->>>>>>> 87a6c5d7
 # Notice to Contributors. (@fritzo 2017-12-26)
 #
 # The Pyro team is moving pyro.distributions implementations upstream to
@@ -31,8 +14,6 @@
 # 2. Implement a new distribution in pyro.distribution and let Pyro devs move
 #    this implementation upstream to torch.distributions.
 
-<<<<<<< HEAD
-=======
 # TODO move these implementations upstream to torch.distributions
 from pyro.distributions.binomial import Binomial
 from pyro.distributions.delta import Delta
@@ -42,7 +23,7 @@
 from pyro.distributions.multivariate_normal import MultivariateNormal
 from pyro.distributions.poisson import Poisson
 from pyro.distributions.random_primitive import RandomPrimitive
->>>>>>> 87a6c5d7
+from pyro.distributions.rejector import ExplicitRejector, ImplicitRejector  # noqa: F401
 
 # distribution classes with working torch versions in torch.distributions
 from pyro.distributions.torch.bernoulli import Bernoulli
