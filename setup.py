--- conflicted
+++ resolved
@@ -60,11 +60,7 @@
     'jupyter>=1.0.0',
     'graphviz>=0.8',
     'matplotlib>=1.3',
-<<<<<<< HEAD
-    'torchvision>=0.7<0.9',
-=======
     'torchvision>=0.9.0',
->>>>>>> a106882e
     'visdom>=0.1.4',
     'pandas',
     'scikit-learn',
@@ -93,11 +89,7 @@
         'numpy>=1.7',
         'opt_einsum>=2.3.2',
         'pyro-api>=0.1.1',
-<<<<<<< HEAD
-        'torch>=1.6<1.8',
-=======
         'torch>=1.8.0',
->>>>>>> a106882e
         'tqdm>=4.36',
     ],
     extras_require={
@@ -128,10 +120,7 @@
         'horovod': ['horovod[pytorch]>=0.19'],
         'funsor': [
             # This must be a released version when Pyro is released.
-<<<<<<< HEAD
-=======
             # 'funsor[torch] @ git+git://github.com/pyro-ppl/funsor.git@c685dde1746a8234b44a3aa0d6ab4e3a4d619c41',
->>>>>>> a106882e
             'funsor[torch]==0.4.0',
         ],
     },
