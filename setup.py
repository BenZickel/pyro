--- conflicted
+++ resolved
@@ -135,11 +135,7 @@
         "horovod": ["horovod[pytorch]>=0.19"],
         "funsor": [
             # This must be a released version when Pyro is released.
-<<<<<<< HEAD
-            "funsor[torch] @ git+git://github.com/pyro-ppl/funsor.git@eager-categorical-constant",
-=======
             "funsor[torch] @ git+git://github.com/pyro-ppl/funsor.git@7bb52d0eae3046d08a20d1b288544e1a21b4f461",
->>>>>>> 65475054
             # "funsor[torch]==0.4.1",
         ],
     },
