--- conflicted
+++ resolved
@@ -393,11 +393,7 @@
               "-sup 3000 -zd 50 -hl 500 -lr 0.00042 -b1 0.95 -bs 200 -log ./tmp.log"
 
 if __name__ == "__main__":
-<<<<<<< HEAD
-    assert pyro.__version__.startswith('1.5.2')
-=======
     assert pyro.__version__.startswith('1.6.0')
->>>>>>> a106882e
 
     parser = argparse.ArgumentParser(description="SS-VAE\n{}".format(EXAMPLE_RUN))
 
