# Copyright (c) 2017-2019 Uber Technologies, Inc.
# SPDX-License-Identifier: Apache-2.0

"""
This example shows how to marginalize out discrete model variables in Pyro.

This combines Stochastic Variational Inference (SVI) with a
variable elimination algorithm, where we use enumeration to exactly
marginalize out some variables from the ELBO computation. We might
call the resulting algorithm collapsed SVI or collapsed SGVB (i.e
collapsed Stochastic Gradient Variational Bayes). In the case where
we exactly sum out all the latent variables (as is the case here),
this algorithm reduces to a form of gradient-based Maximum
Likelihood Estimation.

To marginalize out discrete variables ``x`` in Pyro's SVI:

1. Verify that the variable dependency structure in your model
    admits tractable inference, i.e. the dependency graph among
    enumerated variables should have narrow treewidth.
2. Annotate each target each such sample site in the model
    with ``infer={"enumerate": "parallel"}``
3. Ensure your model can handle broadcasting of the sample values
    of those variables
4. Use the ``TraceEnum_ELBO`` loss inside Pyro's ``SVI``.

Note that empirical results for the models defined here can be found in
reference [1]. This paper also includes a description of the "tensor
variable elimination" algorithm that Pyro uses under the hood to
marginalize out discrete latent variables.

References

1. "Tensor Variable Elimination for Plated Factor Graphs",
Fritz Obermeyer, Eli Bingham, Martin Jankowiak, Justin Chiu,
Neeraj Pradhan, Alexander Rush, Noah Goodman. https://arxiv.org/abs/1902.03210
"""
import argparse
import logging
import sys

import torch
import torch.nn as nn
from torch.distributions import constraints

import pyro
import pyro.contrib.examples.polyphonic_data_loader as poly
import pyro.distributions as dist
from pyro import poutine
from pyro.infer import SVI, JitTraceEnum_ELBO, TraceEnum_ELBO, TraceTMC_ELBO
from pyro.infer.autoguide import AutoDelta
from pyro.ops.indexing import Vindex
from pyro.optim import Adam
from pyro.util import ignore_jit_warnings

logging.basicConfig(format='%(relativeCreated) 9d %(message)s', level=logging.DEBUG)

# Add another handler for logging debugging events (e.g. for profiling)
# in a separate stream that can be captured.
log = logging.getLogger()
debug_handler = logging.StreamHandler(sys.stdout)
debug_handler.setLevel(logging.DEBUG)
debug_handler.addFilter(filter=lambda record: record.levelno <= logging.DEBUG)
log.addHandler(debug_handler)


# Let's start with a simple Hidden Markov Model.
#
#     x[t-1] --> x[t] --> x[t+1]
#        |        |         |
#        V        V         V
#     y[t-1]     y[t]     y[t+1]
#
# This model includes a plate for the data_dim = 88 keys on the piano. This
# model has two "style" parameters probs_x and probs_y that we'll draw from a
# prior. The latent state is x, and the observed state is y. We'll drive
# probs_* with the guide, enumerate over x, and condition on y.
#
# Importantly, the dependency structure of the enumerated variables has
# narrow treewidth, therefore admitting efficient inference by message passing.
# Pyro's TraceEnum_ELBO will find an efficient message passing scheme if one
# exists.
def model_0(sequences, lengths, args, batch_size=None, include_prior=True):
    assert not torch._C._get_tracing_state()
    num_sequences, max_length, data_dim = sequences.shape
    with poutine.mask(mask=include_prior):
        # Our prior on transition probabilities will be:
        # stay in the same state with 90% probability; uniformly jump to another
        # state with 10% probability.
        probs_x = pyro.sample("probs_x",
                              dist.Dirichlet(0.9 * torch.eye(args.hidden_dim) + 0.1)
                                  .to_event(1))
        # We put a weak prior on the conditional probability of a tone sounding.
        # We know that on average about 4 of 88 tones are active, so we'll set a
        # rough weak prior of 10% of the notes being active at any one time.
        probs_y = pyro.sample("probs_y",
                              dist.Beta(0.1, 0.9)
                                  .expand([args.hidden_dim, data_dim])
                                  .to_event(2))
    # In this first model we'll sequentially iterate over sequences in a
    # minibatch; this will make it easy to reason about tensor shapes.
    tones_plate = pyro.plate("tones", data_dim, dim=-1)
    for i in pyro.plate("sequences", len(sequences), batch_size):
        length = lengths[i]
        sequence = sequences[i, :length]
        x = 0
        for t in pyro.markov(range(length)):
            # On the next line, we'll overwrite the value of x with an updated
            # value. If we wanted to record all x values, we could instead
            # write x[t] = pyro.sample(...x[t-1]...).
            x = pyro.sample("x_{}_{}".format(i, t), dist.Categorical(probs_x[x]),
                            infer={"enumerate": "parallel"})
            with tones_plate:
                pyro.sample("y_{}_{}".format(i, t), dist.Bernoulli(probs_y[x.squeeze(-1)]),
                            obs=sequence[t])
# To see how enumeration changes the shapes of these sample sites, we can use
# the Trace.format_shapes() to print shapes at each site:
# $ python examples/hmm.py -m 0 -n 1 -b 1 -t 5 --print-shapes
# ...
#  Sample Sites:
#   probs_x dist          | 16 16
#          value          | 16 16
#   probs_y dist          | 16 88
#          value          | 16 88
#     tones dist          |
#          value       88 |
# sequences dist          |
#          value        1 |
#   x_178_0 dist          |
#          value    16  1 |
#   y_178_0 dist    16 88 |
#          value       88 |
#   x_178_1 dist    16  1 |
#          value 16  1  1 |
#   y_178_1 dist 16  1 88 |
#          value       88 |
#   x_178_2 dist 16  1  1 |
#          value    16  1 |
#   y_178_2 dist    16 88 |
#          value       88 |
#   x_178_3 dist    16  1 |
#          value 16  1  1 |
#   y_178_3 dist 16  1 88 |
#          value       88 |
#   x_178_4 dist 16  1  1 |
#          value    16  1 |
#   y_178_4 dist    16 88 |
#          value       88 |
#
# Notice that enumeration (over 16 states) alternates between two dimensions:
# -2 and -3.  If we had not used pyro.markov above, each enumerated variable
# would need its own enumeration dimension.


# Next let's make our simple model faster in two ways: first we'll support
# vectorized minibatches of data, and second we'll support the PyTorch jit
# compiler.  To add batch support, we'll introduce a second plate "sequences"
# and randomly subsample data to size batch_size.  To add jit support we
# silence some warnings and try to avoid dynamic program structure.

# Note that this is the "HMM" model in reference [1] (with the difference that
# in [1] the probabilities probs_x and probs_y are not MAP-regularized with
# Dirichlet and Beta distributions for any of the models)
def model_1(sequences, lengths, args, batch_size=None, include_prior=True):
    # Sometimes it is safe to ignore jit warnings. Here we use the
    # pyro.util.ignore_jit_warnings context manager to silence warnings about
    # conversion to integer, since we know all three numbers will be the same
    # across all invocations to the model.
    with ignore_jit_warnings():
        num_sequences, max_length, data_dim = map(int, sequences.shape)
        assert lengths.shape == (num_sequences,)
        assert lengths.max() <= max_length
    with poutine.mask(mask=include_prior):
        probs_x = pyro.sample("probs_x",
                              dist.Dirichlet(0.9 * torch.eye(args.hidden_dim) + 0.1)
                                  .to_event(1))
        probs_y = pyro.sample("probs_y",
                              dist.Beta(0.1, 0.9)
                                  .expand([args.hidden_dim, data_dim])
                                  .to_event(2))
    tones_plate = pyro.plate("tones", data_dim, dim=-1)
    # We subsample batch_size items out of num_sequences items. Note that since
    # we're using dim=-1 for the notes plate, we need to batch over a different
    # dimension, here dim=-2.
    with pyro.plate("sequences", num_sequences, batch_size, dim=-2) as batch:
        lengths = lengths[batch]
        x = 0
        # If we are not using the jit, then we can vary the program structure
        # each call by running for a dynamically determined number of time
        # steps, lengths.max(). However if we are using the jit, then we try to
        # keep a single program structure for all minibatches; the fixed
        # structure ends up being faster since each program structure would
        # need to trigger a new jit compile stage.
        for t in pyro.markov(range(max_length if args.jit else lengths.max())):
            with poutine.mask(mask=(t < lengths).unsqueeze(-1)):
                x = pyro.sample("x_{}".format(t), dist.Categorical(probs_x[x]),
                                infer={"enumerate": "parallel"})
                with tones_plate:
                    pyro.sample("y_{}".format(t), dist.Bernoulli(probs_y[x.squeeze(-1)]),
                                obs=sequences[batch, t])
# Let's see how batching changes the shapes of sample sites:
# $ python examples/hmm.py -m 1 -n 1 -t 5 --batch-size=10 --print-shapes
# ...
#  Sample Sites:
#   probs_x dist             | 16 16
#          value             | 16 16
#   probs_y dist             | 16 88
#          value             | 16 88
#     tones dist             |
#          value          88 |
# sequences dist             |
#          value          10 |
#       x_0 dist       10  1 |
#          value    16  1  1 |
#       y_0 dist    16 10 88 |
#          value       10 88 |
#       x_1 dist    16 10  1 |
#          value 16  1  1  1 |
#       y_1 dist 16  1 10 88 |
#          value       10 88 |
#       x_2 dist 16  1 10  1 |
#          value    16  1  1 |
#       y_2 dist    16 10 88 |
#          value       10 88 |
#       x_3 dist    16 10  1 |
#          value 16  1  1  1 |
#       y_3 dist 16  1 10 88 |
#          value       10 88 |
#       x_4 dist 16  1 10  1 |
#          value    16  1  1 |
#       y_4 dist    16 10 88 |
#          value       10 88 |
#
# Notice that we're now using dim=-2 as a batch dimension (of size 10),
# and that the enumeration dimensions are now dims -3 and -4.


# Next let's add a dependency of y[t] on y[t-1].
#
#     x[t-1] --> x[t] --> x[t+1]
#        |        |         |
#        V        V         V
#     y[t-1] --> y[t] --> y[t+1]
#
# Note that this is the "arHMM" model in reference [1].
def model_2(sequences, lengths, args, batch_size=None, include_prior=True):
    with ignore_jit_warnings():
        num_sequences, max_length, data_dim = map(int, sequences.shape)
        assert lengths.shape == (num_sequences,)
        assert lengths.max() <= max_length
    with poutine.mask(mask=include_prior):
        probs_x = pyro.sample("probs_x",
                              dist.Dirichlet(0.9 * torch.eye(args.hidden_dim) + 0.1)
                                  .to_event(1))
        probs_y = pyro.sample("probs_y",
                              dist.Beta(0.1, 0.9)
                                  .expand([args.hidden_dim, 2, data_dim])
                                  .to_event(3))
    tones_plate = pyro.plate("tones", data_dim, dim=-1)
    with pyro.plate("sequences", num_sequences, batch_size, dim=-2) as batch:
        lengths = lengths[batch]
        x, y = 0, 0
        for t in pyro.markov(range(max_length if args.jit else lengths.max())):
            with poutine.mask(mask=(t < lengths).unsqueeze(-1)):
                x = pyro.sample("x_{}".format(t), dist.Categorical(probs_x[x]),
                                infer={"enumerate": "parallel"})
                # Note the broadcasting tricks here: to index probs_y on tensors x and y,
                # we also need a final tensor for the tones dimension. This is conveniently
                # provided by the plate associated with that dimension.
                with tones_plate as tones:
                    y = pyro.sample("y_{}".format(t), dist.Bernoulli(probs_y[x, y, tones]),
                                    obs=sequences[batch, t]).long()


# Next consider a Factorial HMM with two hidden states.
#
#    w[t-1] ----> w[t] ---> w[t+1]
#        \ x[t-1] --\-> x[t] --\-> x[t+1]
#         \  /       \  /       \  /
#          \/         \/         \/
#        y[t-1]      y[t]      y[t+1]
#
# Note that since the joint distribution of each y[t] depends on two variables,
# those two variables become dependent. Therefore during enumeration, the
# entire joint space of these variables w[t],x[t] needs to be enumerated.
# For that reason, we set the dimension of each to the square root of the
# target hidden dimension.
#
# Note that this is the "FHMM" model in reference [1].
def model_3(sequences, lengths, args, batch_size=None, include_prior=True):
    with ignore_jit_warnings():
        num_sequences, max_length, data_dim = map(int, sequences.shape)
        assert lengths.shape == (num_sequences,)
        assert lengths.max() <= max_length
    hidden_dim = int(args.hidden_dim ** 0.5)  # split between w and x
    with poutine.mask(mask=include_prior):
        probs_w = pyro.sample("probs_w",
                              dist.Dirichlet(0.9 * torch.eye(hidden_dim) + 0.1)
                                  .to_event(1))
        probs_x = pyro.sample("probs_x",
                              dist.Dirichlet(0.9 * torch.eye(hidden_dim) + 0.1)
                                  .to_event(1))
        probs_y = pyro.sample("probs_y",
                              dist.Beta(0.1, 0.9)
                                  .expand([hidden_dim, hidden_dim, data_dim])
                                  .to_event(3))
    tones_plate = pyro.plate("tones", data_dim, dim=-1)
    with pyro.plate("sequences", num_sequences, batch_size, dim=-2) as batch:
        lengths = lengths[batch]
        w, x = 0, 0
        for t in pyro.markov(range(max_length if args.jit else lengths.max())):
            with poutine.mask(mask=(t < lengths).unsqueeze(-1)):
                w = pyro.sample("w_{}".format(t), dist.Categorical(probs_w[w]),
                                infer={"enumerate": "parallel"})
                x = pyro.sample("x_{}".format(t), dist.Categorical(probs_x[x]),
                                infer={"enumerate": "parallel"})
                with tones_plate as tones:
                    pyro.sample("y_{}".format(t), dist.Bernoulli(probs_y[w, x, tones]),
                                obs=sequences[batch, t])


# By adding a dependency of x on w, we generalize to a
# Dynamic Bayesian Network.
#
#     w[t-1] ----> w[t] ---> w[t+1]
#        |  \       |  \       |   \
#        | x[t-1] ----> x[t] ----> x[t+1]
#        |   /      |   /      |   /
#        V  /       V  /       V  /
#     y[t-1]       y[t]      y[t+1]
#
# Note that message passing here has roughly the same cost as with the
# Factorial HMM, but this model has more parameters.
#
# Note that this is the "PFHMM" model in reference [1].
def model_4(sequences, lengths, args, batch_size=None, include_prior=True):
    with ignore_jit_warnings():
        num_sequences, max_length, data_dim = map(int, sequences.shape)
        assert lengths.shape == (num_sequences,)
        assert lengths.max() <= max_length
    hidden_dim = int(args.hidden_dim ** 0.5)  # split between w and x
    with poutine.mask(mask=include_prior):
        probs_w = pyro.sample("probs_w",
                              dist.Dirichlet(0.9 * torch.eye(hidden_dim) + 0.1)
                                  .to_event(1))
        probs_x = pyro.sample("probs_x",
                              dist.Dirichlet(0.9 * torch.eye(hidden_dim) + 0.1)
                                  .expand_by([hidden_dim])
                                  .to_event(2))
        probs_y = pyro.sample("probs_y",
                              dist.Beta(0.1, 0.9)
                                  .expand([hidden_dim, hidden_dim, data_dim])
                                  .to_event(3))
    tones_plate = pyro.plate("tones", data_dim, dim=-1)
    with pyro.plate("sequences", num_sequences, batch_size, dim=-2) as batch:
        lengths = lengths[batch]
        # Note the broadcasting tricks here: we declare a hidden torch.arange and
        # ensure that w and x are always tensors so we can unsqueeze them below,
        # thus ensuring that the x sample sites have correct distribution shape.
        w = x = torch.tensor(0, dtype=torch.long)
        for t in pyro.markov(range(max_length if args.jit else lengths.max())):
            with poutine.mask(mask=(t < lengths).unsqueeze(-1)):
                w = pyro.sample("w_{}".format(t), dist.Categorical(probs_w[w]),
                                infer={"enumerate": "parallel"})
                x = pyro.sample("x_{}".format(t),
                                dist.Categorical(Vindex(probs_x)[w, x]),
                                infer={"enumerate": "parallel"})
                with tones_plate as tones:
                    pyro.sample("y_{}".format(t), dist.Bernoulli(probs_y[w, x, tones]),
                                obs=sequences[batch, t])


# Next let's consider a neural HMM model.
#
#     x[t-1] --> x[t] --> x[t+1]   } standard HMM +
#        |        |         |
#        V        V         V
#     y[t-1] --> y[t] --> y[t+1]   } neural likelihood
#
# First let's define a neural net to generate y logits.
class TonesGenerator(nn.Module):
    def __init__(self, args, data_dim):
        self.args = args
        self.data_dim = data_dim
        super().__init__()
        self.x_to_hidden = nn.Linear(args.hidden_dim, args.nn_dim)
        self.y_to_hidden = nn.Linear(args.nn_channels * data_dim, args.nn_dim)
        self.conv = nn.Conv1d(1, args.nn_channels, 3, padding=1)
        self.hidden_to_logits = nn.Linear(args.nn_dim, data_dim)
        self.relu = nn.ReLU()

    def forward(self, x, y):
        # Hidden units depend on two inputs: a one-hot encoded categorical variable x, and
        # a bernoulli variable y. Whereas x will typically be enumerated, y will be observed.
        # We apply x_to_hidden independently from y_to_hidden, then broadcast the non-enumerated
        # y part up to the enumerated x part in the + operation.
        x_onehot = y.new_zeros(x.shape[:-1] + (self.args.hidden_dim,)).scatter_(-1, x, 1)
        y_conv = self.relu(self.conv(y.reshape(-1, 1, self.data_dim))).reshape(y.shape[:-1] + (-1,))
        h = self.relu(self.x_to_hidden(x_onehot) + self.y_to_hidden(y_conv))
        return self.hidden_to_logits(h)


# We will create a single global instance later.
tones_generator = None


# The neural HMM model now uses tones_generator at each time step.
#
# Note that this is the "nnHMM" model in reference [1].
def model_5(sequences, lengths, args, batch_size=None, include_prior=True):
    with ignore_jit_warnings():
        num_sequences, max_length, data_dim = map(int, sequences.shape)
        assert lengths.shape == (num_sequences,)
        assert lengths.max() <= max_length

    # Initialize a global module instance if needed.
    global tones_generator
    if tones_generator is None:
        tones_generator = TonesGenerator(args, data_dim)
    pyro.module("tones_generator", tones_generator)

    with poutine.mask(mask=include_prior):
        probs_x = pyro.sample("probs_x",
                              dist.Dirichlet(0.9 * torch.eye(args.hidden_dim) + 0.1)
                                  .to_event(1))
    with pyro.plate("sequences", num_sequences, batch_size, dim=-2) as batch:
        lengths = lengths[batch]
        x = 0
        y = torch.zeros(data_dim)
        for t in pyro.markov(range(max_length if args.jit else lengths.max())):
            with poutine.mask(mask=(t < lengths).unsqueeze(-1)):
                x = pyro.sample("x_{}".format(t), dist.Categorical(probs_x[x]),
                                infer={"enumerate": "parallel"})
                # Note that since each tone depends on all tones at a previous time step
                # the tones at different time steps now need to live in separate plates.
                with pyro.plate("tones_{}".format(t), data_dim, dim=-1):
                    y = pyro.sample("y_{}".format(t),
                                    dist.Bernoulli(logits=tones_generator(x, y)),
                                    obs=sequences[batch, t])


# Next let's consider a second-order HMM model
# in which x[t+1] depends on both x[t] and x[t-1].
#
#                     _______>______
#         _____>_____/______        \
#        /          /       \        \
#     x[t-1] --> x[t] --> x[t+1] --> x[t+2]
#        |        |          |          |
#        V        V          V          V
#     y[t-1]     y[t]     y[t+1]     y[t+2]
#
#  Note that in this model (in contrast to the previous model) we treat
#  the transition and emission probabilities as parameters (so they have no prior).
#
# Note that this is the "2HMM" model in reference [1].
def model_6(sequences, lengths, args, batch_size=None, include_prior=False):
    num_sequences, max_length, data_dim = sequences.shape
    assert lengths.shape == (num_sequences,)
    assert lengths.max() <= max_length
    hidden_dim = args.hidden_dim

    if not args.raftery_parameterization:
        # Explicitly parameterize the full tensor of transition probabilities, which
        # has hidden_dim cubed entries.
        probs_x = pyro.param("probs_x", torch.rand(hidden_dim, hidden_dim, hidden_dim),
                             constraint=constraints.simplex)
    else:
        # Use the more parsimonious "Raftery" parameterization of
        # the tensor of transition probabilities. See reference:
        # Raftery, A. E. A model for high-order markov chains.
        # Journal of the Royal Statistical Society. 1985.
        probs_x1 = pyro.param("probs_x1", torch.rand(hidden_dim, hidden_dim),
                              constraint=constraints.simplex)
        probs_x2 = pyro.param("probs_x2", torch.rand(hidden_dim, hidden_dim),
                              constraint=constraints.simplex)
        mix_lambda = pyro.param("mix_lambda", torch.tensor(0.5), constraint=constraints.unit_interval)
        # we use broadcasting to combine two tensors of shape (hidden_dim, hidden_dim) and
        # (hidden_dim, 1, hidden_dim) to obtain a tensor of shape (hidden_dim, hidden_dim, hidden_dim)
        probs_x = mix_lambda * probs_x1 + (1.0 - mix_lambda) * probs_x2.unsqueeze(-2)

    probs_y = pyro.param("probs_y", torch.rand(hidden_dim, data_dim),
                         constraint=constraints.unit_interval)
    tones_plate = pyro.plate("tones", data_dim, dim=-1)
    with pyro.plate("sequences", num_sequences, batch_size, dim=-2) as batch:
        lengths = lengths[batch]
        x_curr, x_prev = torch.tensor(0), torch.tensor(0)
        # we need to pass the argument `history=2' to `pyro.markov()`
        # since our model is now 2-markov
        for t in pyro.markov(range(lengths.max()), history=2):
            with poutine.mask(mask=(t < lengths).unsqueeze(-1)):
                probs_x_t = Vindex(probs_x)[x_prev, x_curr]
                x_prev, x_curr = x_curr, pyro.sample("x_{}".format(t), dist.Categorical(probs_x_t),
                                                     infer={"enumerate": "parallel"})
                with tones_plate:
                    probs_y_t = probs_y[x_curr.squeeze(-1)]
                    pyro.sample("y_{}".format(t), dist.Bernoulli(probs_y_t),
                                obs=sequences[batch, t])


# Next we demonstrate how to parallelize the neural HMM above using Pyro's
# DiscreteHMM distribution. This model is equivalent to model_5 above, but we
# manually unroll loops and fuse ops, leading to a single sample statement.
# DiscreteHMM can lead to over 10x speedup in models where it is applicable.
def model_7(sequences, lengths, args, batch_size=None, include_prior=True):
    with ignore_jit_warnings():
        num_sequences, max_length, data_dim = map(int, sequences.shape)
        assert lengths.shape == (num_sequences,)
        assert lengths.max() <= max_length

    # Initialize a global module instance if needed.
    global tones_generator
    if tones_generator is None:
        tones_generator = TonesGenerator(args, data_dim)
    pyro.module("tones_generator", tones_generator)

    with poutine.mask(mask=include_prior):
        probs_x = pyro.sample("probs_x",
                              dist.Dirichlet(0.9 * torch.eye(args.hidden_dim) + 0.1)
                                  .to_event(1))
    with pyro.plate("sequences", num_sequences, batch_size, dim=-1) as batch:
        lengths = lengths[batch]
        y = sequences[batch] if args.jit else sequences[batch, :lengths.max()]
        x = torch.arange(args.hidden_dim)
        t = torch.arange(y.size(1))
        init_logits = torch.full((args.hidden_dim,), -float('inf'))
        init_logits[0] = 0
        trans_logits = probs_x.log()
        with ignore_jit_warnings():
            obs_dist = dist.Bernoulli(logits=tones_generator(x, y.unsqueeze(-2))).to_event(1)
            obs_dist = obs_dist.mask((t < lengths.unsqueeze(-1)).unsqueeze(-1))
            hmm_dist = dist.DiscreteHMM(init_logits, trans_logits, obs_dist)
        pyro.sample("y", hmm_dist, obs=y)


models = {name[len('model_'):]: model
          for name, model in globals().items()
          if name.startswith('model_')}


def main(args):
    if args.cuda:
        torch.set_default_tensor_type('torch.cuda.FloatTensor')

    logging.info('Loading data')
    data = poly.load_data(poly.JSB_CHORALES)

    logging.info('-' * 40)
    model = models[args.model]
    logging.info('Training {} on {} sequences'.format(
        model.__name__, len(data['train']['sequences'])))
    sequences = data['train']['sequences']
    lengths = data['train']['sequence_lengths']

    # find all the notes that are present at least once in the training set
    present_notes = ((sequences == 1).sum(0).sum(0) > 0)
    # remove notes that are never played (we remove 37/88 notes)
    sequences = sequences[..., present_notes]

    if args.truncate:
        lengths = lengths.clamp(max=args.truncate)
        sequences = sequences[:, :args.truncate]
    num_observations = float(lengths.sum())
    pyro.set_rng_seed(args.seed)
    pyro.clear_param_store()

    # We'll train using MAP Baum-Welch, i.e. MAP estimation while marginalizing
    # out the hidden state x. This is accomplished via an automatic guide that
    # learns point estimates of all of our conditional probability tables,
    # named probs_*.
    guide = AutoDelta(poutine.block(model, expose_fn=lambda msg: msg["name"].startswith("probs_")))

    # To help debug our tensor shapes, let's print the shape of each site's
    # distribution, value, and log_prob tensor. Note this information is
    # automatically printed on most errors inside SVI.
    if args.print_shapes:
        first_available_dim = -2 if model is model_0 else -3
        guide_trace = poutine.trace(guide).get_trace(
            sequences, lengths, args=args, batch_size=args.batch_size)
        model_trace = poutine.trace(
            poutine.replay(poutine.enum(model, first_available_dim), guide_trace)).get_trace(
            sequences, lengths, args=args, batch_size=args.batch_size)
        logging.info(model_trace.format_shapes())

    # Enumeration requires a TraceEnum elbo and declaring the max_plate_nesting.
    # All of our models have two plates: "data" and "tones".
    optim = Adam({'lr': args.learning_rate})
    if args.tmc:
        if args.jit:
            raise NotImplementedError("jit support not yet added for TraceTMC_ELBO")
        elbo = TraceTMC_ELBO(max_plate_nesting=1 if model is model_0 else 2)
        tmc_model = poutine.infer_config(
            model,
            lambda msg: {"num_samples": args.tmc_num_samples, "expand": False} if msg["infer"].get("enumerate", None) == "parallel" else {})  # noqa: E501
        svi = SVI(tmc_model, guide, optim, elbo)
    else:
        Elbo = JitTraceEnum_ELBO if args.jit else TraceEnum_ELBO
        elbo = Elbo(max_plate_nesting=1 if model is model_0 else 2,
                    strict_enumeration_warning=(model is not model_7),
                    jit_options={"time_compilation": args.time_compilation})
        svi = SVI(model, guide, optim, elbo)

    # We'll train on small minibatches.
    logging.info('Step\tLoss')
    for step in range(args.num_steps):
        loss = svi.step(sequences, lengths, args=args, batch_size=args.batch_size)
        logging.info('{: >5d}\t{}'.format(step, loss / num_observations))

    if args.jit and args.time_compilation:
        logging.debug('time to compile: {} s.'.format(elbo._differentiable_loss.compile_time))

    # We evaluate on the entire training dataset,
    # excluding the prior term so our results are comparable across models.
    train_loss = elbo.loss(model, guide, sequences, lengths, args, include_prior=False)
    logging.info('training loss = {}'.format(train_loss / num_observations))

    # Finally we evaluate on the test dataset.
    logging.info('-' * 40)
    logging.info('Evaluating on {} test sequences'.format(len(data['test']['sequences'])))
    sequences = data['test']['sequences'][..., present_notes]
    lengths = data['test']['sequence_lengths']
    if args.truncate:
        lengths = lengths.clamp(max=args.truncate)
    num_observations = float(lengths.sum())

    # note that since we removed unseen notes above (to make the problem a bit easier and for
    # numerical stability) this test loss may not be directly comparable to numbers
    # reported on this dataset elsewhere.
    test_loss = elbo.loss(model, guide, sequences, lengths, args=args, include_prior=False)
    logging.info('test loss = {}'.format(test_loss / num_observations))

    # We expect models with higher capacity to perform better,
    # but eventually overfit to the training set.
    capacity = sum(value.reshape(-1).size(0)
                   for value in pyro.get_param_store().values())
    logging.info('{} capacity = {} parameters'.format(model.__name__, capacity))


if __name__ == '__main__':
<<<<<<< HEAD
    assert pyro.__version__.startswith('1.5.2')
=======
    assert pyro.__version__.startswith('1.6.0')
>>>>>>> a106882e
    parser = argparse.ArgumentParser(description="MAP Baum-Welch learning Bach Chorales")
    parser.add_argument("-m", "--model", default="1", type=str,
                        help="one of: {}".format(", ".join(sorted(models.keys()))))
    parser.add_argument("-n", "--num-steps", default=50, type=int)
    parser.add_argument("-b", "--batch-size", default=8, type=int)
    parser.add_argument("-d", "--hidden-dim", default=16, type=int)
    parser.add_argument("-nn", "--nn-dim", default=48, type=int)
    parser.add_argument("-nc", "--nn-channels", default=2, type=int)
    parser.add_argument("-lr", "--learning-rate", default=0.05, type=float)
    parser.add_argument("-t", "--truncate", type=int)
    parser.add_argument("-p", "--print-shapes", action="store_true")
    parser.add_argument("--seed", default=0, type=int)
    parser.add_argument('--cuda', action='store_true')
    parser.add_argument('--jit', action='store_true')
    parser.add_argument('--time-compilation', action='store_true')
    parser.add_argument('-rp', '--raftery-parameterization', action='store_true')
    parser.add_argument('--tmc', action='store_true',
                        help="Use Tensor Monte Carlo instead of exact enumeration "
                             "to estimate the marginal likelihood. You probably don't want to do this, "
                             "except to see that TMC makes Monte Carlo gradient estimation feasible "
                             "even with very large numbers of non-reparametrized variables.")
    parser.add_argument('--tmc-num-samples', default=10, type=int)
    args = parser.parse_args()
    main(args)<|MERGE_RESOLUTION|>--- conflicted
+++ resolved
@@ -637,11 +637,7 @@
 
 
 if __name__ == '__main__':
-<<<<<<< HEAD
-    assert pyro.__version__.startswith('1.5.2')
-=======
     assert pyro.__version__.startswith('1.6.0')
->>>>>>> a106882e
     parser = argparse.ArgumentParser(description="MAP Baum-Welch learning Bach Chorales")
     parser.add_argument("-m", "--model", default="1", type=str,
                         help="one of: {}".format(", ".join(sorted(models.keys()))))
