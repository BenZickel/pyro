--- conflicted
+++ resolved
@@ -137,11 +137,7 @@
 
 
 if __name__ == '__main__':
-<<<<<<< HEAD
-    assert pyro.__version__.startswith('1.5.2')
-=======
     assert pyro.__version__.startswith('1.6.0')
->>>>>>> a106882e
     parser = argparse.ArgumentParser(description="Amortized Latent Dirichlet Allocation")
     parser.add_argument("-t", "--num-topics", default=8, type=int)
     parser.add_argument("-w", "--num-words", default=1024, type=int)
