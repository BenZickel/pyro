--- conflicted
+++ resolved
@@ -92,7 +92,6 @@
     check_init_reparam(model, SplitReparam(splits, dim))
 
 
-<<<<<<< HEAD
 def test_observe():
     def model():
         x_dist = dist.TransformedDistribution(
@@ -119,7 +118,8 @@
     svi = pyro.infer.SVI(conditioned_reparam_model, guide, optim, loss)
     for iter_count in range(10):
         svi.step()
-=======
+
+
 @event_shape_splits_dim
 @batch_shape
 def test_predictive(batch_shape, event_shape, splits, dim):
@@ -163,5 +163,4 @@
     mean = torch.cat([values[site].mean(0) for site in sites], dim=dim)
     std = torch.cat([values[site].std(0) for site in sites], dim=dim)
     assert_close(mean, loc, atol=0.1)
-    assert_close(std, scale, rtol=0.1)
->>>>>>> 6130da03
+    assert_close(std, scale, rtol=0.1)